--- conflicted
+++ resolved
@@ -1,4 +1,3 @@
-
 # Event Sourcing in Python
 
 [![Build Status](https://secure.travis-ci.org/johnbywater/eventsourcing.png?branch=develop)](https://travis-ci.org/johnbywater/eventsourcing)
@@ -180,7 +179,7 @@
 ```
 
 Please note, the domain event classes above do not depend on the library. However, the library does contain
-a collection of different kinds of domain events classes that you can use in your models,
+a collection of different kinds of domain event classes that you can use in your models,
 for example see ```AggregateEvent```. The domain event classes in the library are slightly more
 sophisticated than the code in this example.
 
@@ -498,13 +497,8 @@
 assert 'bar2' in sequenced_items[1].data
 ```
 
-<<<<<<< HEAD
-The example above uses an SQLite in memory relational database, but you
-could change 'uri' to any valid connection string. Here are some example
-=======
 The example above uses an SQLite in memory relational database. You can
 change ```uri``` to any valid connection string. Here are some example
->>>>>>> 95270fc9
 connection strings: for an SQLite file; for a PostgreSQL database; and
 for a MySQL database. See SQLAlchemy's create_engine() documentation for details.
 
@@ -811,4 +805,4 @@
 
 Questions, requests and any other issues can be registered here:
 
-* https://github.com/johnbywater/eventsourcing/issues
+* https://github.com/johnbywater/eventsourcing/issues